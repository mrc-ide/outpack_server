use std::io::{ErrorKind};
use rocket::{Build, catch, catchers, Request, Rocket, routes};
use rocket::State;
use rocket::serde::json::{Json};
use rocket::serde::{Serialize, Deserialize};

use crate::responses;
use crate::config;
use crate::location;
use crate::metadata;
use crate::store;

use responses::{FailResponse, OutpackError, OutpackSuccess};
use crate::outpack_file::OutpackFile;

type OutpackResult<T> = Result<OutpackSuccess<T>, OutpackError>;

#[catch(500)]
fn internal_error(_req: &Request) -> Json<FailResponse> {
    Json(FailResponse::from(OutpackError {
        error: String::from("UNKNOWN_ERROR"),
        detail: String::from("Something went wrong"),
        kind: Some(ErrorKind::Other),
    }))
}

#[catch(404)]
fn not_found(_req: &Request) -> Json<FailResponse> {
    Json(FailResponse::from(OutpackError {
        error: String::from("NOT_FOUND"),
        detail: String::from("This route does not exist"),
        kind: Some(ErrorKind::NotFound),
    }))
}

#[rocket::get("/")]
fn index(root: &State<String>) -> OutpackResult<config::Root> {
    config::read_config(root)
        .map(|r| config::Root::new(r.schema_version))
        .map_err(OutpackError::from)
        .map(OutpackSuccess::from)
}

#[rocket::get("/metadata/list")]
fn list_location_metadata(root: &State<String>) -> OutpackResult<Vec<location::LocationEntry>> {
    location::read_locations(root)
        .map_err(OutpackError::from)
        .map(OutpackSuccess::from)
}

#[rocket::get("/packit/metadata?<known_since>")]
fn get_metadata(root: &State<String>, known_since: Option<f64>) -> OutpackResult<Vec<metadata::Packet>> {
    metadata::get_metadata_from_date(root, known_since)
        .map_err(OutpackError::from)
        .map(OutpackSuccess::from)
}

#[rocket::get("/metadata/<id>/json")]
fn get_metadata_by_id(root: &State<String>, id: String) -> OutpackResult<serde_json::Value> {
    metadata::get_metadata_by_id(root, &id)
        .map_err(OutpackError::from)
        .map(OutpackSuccess::from)
}

#[rocket::get("/metadata/<id>/text")]
fn get_metadata_raw(root: &State<String>, id: String) -> Result<String, OutpackError> {
    metadata::get_metadata_text(root, &id)
        .map_err(OutpackError::from)
}

#[rocket::get("/file/<hash>")]
async fn get_file(root: &State<String>, hash: String) -> Result<OutpackFile, OutpackError> {
    let path = store::file_path(root, &hash);
    OutpackFile::open(hash, path?).await
        .map_err(OutpackError::from)
}

#[rocket::get("/checksum?<alg>")]
async fn get_checksum(root: &State<String>, alg: Option<String>) -> OutpackResult<String> {
    metadata::get_ids_digest(root, alg)
        .map_err(OutpackError::from)
        .map(OutpackSuccess::from)
}

#[rocket::post("/packets/missing", format = "json", data="<ids>")]
async fn get_missing(root: &State<String>, ids: Json<Ids>) -> OutpackResult<Vec<String>> {
    metadata::get_missing_ids(root, &ids.ids, Some(ids.unpacked))
        .map_err(OutpackError::from)
        .map(OutpackSuccess::from)
}

<<<<<<< HEAD
#[rocket::get("/files/missing?<hashes>")]
pub async fn get_missing_files(root: &State<String>, hashes: &str) -> OutpackResult<Vec<String>> {
    store::get_missing_files(root, hashes)
        .map_err(OutpackError::from)
        .map(OutpackSuccess::from)
=======
#[derive(Serialize, Deserialize)]
#[serde(crate = "rocket::serde")]
struct Ids {
    ids: Vec<String>,
    unpacked: bool
>>>>>>> 0c9241f3
}

pub fn api(root: String) -> Rocket<Build> {
    rocket::build()
        .manage(root)
        .register("/", catchers![internal_error, not_found])
        .mount("/", routes![index, list_location_metadata, get_metadata,
            get_metadata_by_id, get_metadata_raw, get_file, get_checksum, get_missing])
}<|MERGE_RESOLUTION|>--- conflicted
+++ resolved
@@ -89,19 +89,18 @@
         .map(OutpackSuccess::from)
 }
 
-<<<<<<< HEAD
 #[rocket::get("/files/missing?<hashes>")]
 pub async fn get_missing_files(root: &State<String>, hashes: &str) -> OutpackResult<Vec<String>> {
     store::get_missing_files(root, hashes)
         .map_err(OutpackError::from)
         .map(OutpackSuccess::from)
-=======
+}
+
 #[derive(Serialize, Deserialize)]
 #[serde(crate = "rocket::serde")]
 struct Ids {
     ids: Vec<String>,
     unpacked: bool
->>>>>>> 0c9241f3
 }
 
 pub fn api(root: String) -> Rocket<Build> {
