use crate::metadata::{get_metadata_from_date, Packet};
use std::io;

#[derive(Clone)]
pub struct Index {
    pub packets: Vec<Packet>,
}

pub fn get_packet_index(root_path: &str) -> io::Result<Index> {
<<<<<<< HEAD
    let mut ids = get_ids(root_path, None)?;
    ids.sort();
    let index = ids
        .into_iter()
        .map(|id| Packet { id })
        .collect::<Vec<Packet>>();
    Ok(Index { packets: index })
=======
    let packets = get_metadata_from_date(root_path, None)?;
    Ok(Index { packets })
>>>>>>> 85843e44
}

#[cfg(test)]
mod tests {
    use super::*;

    #[test]
    fn can_get_packet_index() {
        let index = get_packet_index("tests/example").unwrap();
        assert_eq!(index.packets.len(), 3);
        let ids: Vec<String> = index
            .packets
            .iter()
            .map(|packet| packet.id.clone())
            .collect();
        assert_eq!(ids[0], "20170818-164830-33e0ab01");
        assert_eq!(ids[1], "20170818-164847-7574883b");
        assert_eq!(ids[2], "20180818-164043-7cdcde4b");
    }
}<|MERGE_RESOLUTION|>--- conflicted
+++ resolved
@@ -7,18 +7,8 @@
 }
 
 pub fn get_packet_index(root_path: &str) -> io::Result<Index> {
-<<<<<<< HEAD
-    let mut ids = get_ids(root_path, None)?;
-    ids.sort();
-    let index = ids
-        .into_iter()
-        .map(|id| Packet { id })
-        .collect::<Vec<Packet>>();
-    Ok(Index { packets: index })
-=======
     let packets = get_metadata_from_date(root_path, None)?;
     Ok(Index { packets })
->>>>>>> 85843e44
 }
 
 #[cfg(test)]
