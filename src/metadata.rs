use serde::{Deserialize, Serialize};
use std::{fs, io};
use std::collections::{HashMap, HashSet};
use std::path::{Path, PathBuf};
use std::str::{FromStr};
use cached::cached_result;
use crate::config::HashAlgorithm;
use crate::location::read_locations;
use crate::utils::is_packet_str;

use super::config;
use super::hash;
use super::utils;

#[derive(Serialize, Deserialize, Debug, Clone)]
pub struct Packet {
    pub id: String,
    pub name: String,
    pub custom: Option<serde_json::Value>,
    pub parameters: Option<HashMap<String, serde_json::Value>>,
}

<<<<<<< HEAD
=======
#[allow(dead_code)]
>>>>>>> a663a159
pub enum ParameterValue<'a> {
    Bool(bool),
    String(&'a str),
    Integer(i32),
    Float(f64)
}

impl Packet {
<<<<<<< HEAD
    pub fn get_parameter(&self, param_name: &str) ->  Option<&serde_json::Value> {
=======
    #[allow(dead_code)]
    fn get_parameter(&self, param_name: &str) ->  Option<&serde_json::Value> {
>>>>>>> a663a159
        match &(self.parameters) {
            Some(params) => params.get(param_name),
            None => None
        }
    }

<<<<<<< HEAD
    pub fn parameter_equals(&self, param_name: &str, value: ParameterValue) -> bool {
=======
    #[allow(dead_code)]
    fn parameter_equals(&self, param_name: &str, value: ParameterValue) -> bool {
>>>>>>> a663a159
        if let Some(json_value) = self.get_parameter(param_name) {
            match (json_value, value) {
                (serde_json::value::Value::Bool(json_val), ParameterValue::Bool(test_val)) => {
                    *json_val == test_val
                },
                (serde_json::value::Value::Number(json_val), ParameterValue::Float(test_val)) => {
                    let test_number = serde_json::Number::from_f64(test_val);
                    match test_number {
                        Some(number) => *json_val == number,
                        None => false,
                    }
                }
                (serde_json::value::Value::Number(json_val), ParameterValue::Integer(test_val)) => {
                    *json_val == serde_json::Number::from(test_val)
                }
                (serde_json::value::Value::String(json_val), ParameterValue::String(test_val)) => {
                    *json_val == test_val
                }
                (_, _) => false,
            }
        } else {
            false
        }
    }
}

cached_result! {
    ENTRY_CACHE: cached::UnboundCache<PathBuf, Packet> = cached::UnboundCache::new();
    fn read_entry(path: PathBuf) -> io::Result<Packet> = {
        let file = fs::File::open(path)?;
        let entry: Packet = serde_json::from_reader(file)?;
        Ok(entry)
    }
}

fn get_metadata_file(root_path: &str, id: &str) -> io::Result<PathBuf> {
    let path = Path::new(root_path)
        .join(".outpack")
        .join("metadata")
        .join(id);

    if !path.exists() {
        Err(io::Error::new(io::ErrorKind::NotFound,
                           format!("packet with id '{}' does not exist", id)))
    } else {
        Ok(path)
    }
}

pub fn get_metadata_from_date(root_path: &str, from: Option<f64>) -> io::Result<Vec<Packet>> {
    let path = Path::new(root_path)
        .join(".outpack")
        .join("metadata");

    let packets = fs::read_dir(path)?
        .filter_map(|e| e.ok())
        .filter(|e| utils::is_packet(&e.file_name()));

    let mut packets = match from {
        None => packets.map(|entry| read_entry(entry.path()))
                .collect::<io::Result<Vec<Packet>>>()?,
        Some(time) => {
            let location_meta = read_locations(root_path)?;
            packets.filter(
                |entry| location_meta.iter()
                    .find(|&e| e.packet == entry.file_name().into_string().unwrap())
                    .map_or(false, |e| e.time > time)
            )
                .map(|entry| read_entry(entry.path()))
                .collect::<io::Result<Vec<Packet>>>()?
        }
    };

    packets.sort_by(|a, b| a.id.cmp(&b.id));
    Ok(packets)
}

pub fn get_metadata_by_id(root_path: &str, id: &str) -> io::Result<serde_json::Value> {
    let path = get_metadata_file(root_path, id)?;
    let file = fs::File::open(path)?;
    let packet = serde_json::from_reader(file)?;
    Ok(packet)
}

pub fn get_metadata_text(root_path: &str, id: &str) -> io::Result<String> {
    let path = get_metadata_file(root_path, id)?;
    fs::read_to_string(path)
}

fn get_sorted_id_string(mut ids: Vec<String>) -> String {
    ids.sort();
    ids.join("")
}

pub fn get_ids_digest(root_path: &str, alg_name: Option<String>) -> io::Result<String> {
    let hash_algorithm = match alg_name {
        None => config::read_config(root_path)?.core.hash_algorithm,
        Some(name) => HashAlgorithm::from_str(&name)
            .map_err(|_| io::Error::new(io::ErrorKind::InvalidData,
                                        format!("algorithm {} not found", name)))?
    };

    let ids = get_ids(root_path, None)?;
    let id_string = get_sorted_id_string(ids);

    Ok(hash::hash_data(id_string, hash_algorithm))
}

pub fn get_ids(root_path: &str, unpacked: Option<bool>) -> io::Result<Vec<String>> {
    let dir_name = match unpacked {
        None => "metadata",
        Some(unpacked) => {
            if unpacked { "unpacked" } else { "metadata" }
        }
    };
    let path = Path::new(root_path)
        .join(".outpack")
        .join(dir_name);

    Ok(fs::read_dir(path)?
        .filter_map(|r| r.ok())
        .map(|e| e.file_name().into_string())
        .filter_map(|r| r.ok())
        .collect::<Vec<String>>())
}

pub fn get_valid_id(id: &String) -> io::Result<String> {
    let s = id.trim().to_string();
    if is_packet_str(&s) {
        Ok(s)
    } else {
        Err(io::Error::new(io::ErrorKind::InvalidInput,
                           format!("Invalid packet id '{}'", id)))
    }
}

pub fn get_missing_ids(root_path: &str, wanted: &[String], unpacked: Option<bool>) -> io::Result<Vec<String>> {
    let known: HashSet<String> = get_ids(root_path, unpacked)?.into_iter().collect();
    let wanted: HashSet<String> = wanted.iter()
        .map(get_valid_id)
        .collect::<io::Result<HashSet<String>>>()?;
    Ok(wanted.difference(&known).cloned().collect::<Vec<String>>())
}

#[cfg(test)]
mod tests {
    use sha2::{Sha256, Digest};
    use super::*;

    #[test]
    fn can_get_packets_from_date() {
        let all_packets = get_metadata_from_date("tests/example", None)
            .unwrap();
        assert_eq!(all_packets.len(), 4);
        let recent_packets = get_metadata_from_date("tests/example",
                                                    Some(1662480556 as f64))
            .unwrap();
        assert_eq!(recent_packets.len(), 1);
        assert_eq!(recent_packets.first().unwrap().id, "20170818-164847-7574883b");

        let recent_packets = get_metadata_from_date("tests/example",
                                                    Some(1662480555 as f64))
            .unwrap();
        assert_eq!(recent_packets.len(), 4);
    }

    #[test]
    fn can_get_packet() {
        let _packet = get_metadata_by_id("tests/example", "20180818-164043-7cdcde4b")
            .unwrap();
    }

    #[test]
    fn ids_are_sorted() {
        let ids = vec![String::from("20180818-164847-7574883b"),
                       String::from("20170818-164847-7574883b"),
                       String::from("20170819-164847-7574883b"),
                       String::from("20170819-164847-7574883a")];
        let id_string = get_sorted_id_string(ids);
        assert_eq!(id_string, "20170818-164847-7574883b20170819-164847-7574883a\
        20170819-164847-7574883b20180818-164847-7574883b")
    }

    #[test]
    fn can_get_ids_digest_with_config_alg() {
        let digest = get_ids_digest("tests/example", None)
            .unwrap();
        let dat = "20170818-164830-33e0ab0120170818-164847-7574883b20180220-095832-16a4bbed\
        20180818-164043-7cdcde4b";
        let expected = format!("sha256:{:x}",
                               Sha256::new()
                                   .chain_update(dat)
                                   .finalize());
        assert_eq!(digest, expected);
    }

    #[test]
    fn can_get_ids_digest_with_given_alg() {
        let digest = get_ids_digest("tests/example", Some(String::from("md5")))
            .unwrap();
        let dat = "20170818-164830-33e0ab0120170818-164847-7574883b20180220-095832-16a4bbed\
        20180818-164043-7cdcde4b";
        let expected = format!("md5:{:x}",
                               md5::compute(dat));
        assert_eq!(digest, expected);
    }

    #[test]
    fn can_get_ids() {
        let ids = get_ids("tests/example", None)
            .unwrap();
        assert_eq!(ids.len(), 4);
        assert!(ids.iter().any(|e| e == "20170818-164830-33e0ab01"));
        assert!(ids.iter().any(|e| e == "20170818-164847-7574883b"));
        assert!(ids.iter().any(|e| e == "20180220-095832-16a4bbed"));
        assert!(ids.iter().any(|e| e == "20180818-164043-7cdcde4b"));
    }

    #[test]
    fn can_get_unpacked_ids() {
        let ids = get_ids("tests/example", Some(true))
            .unwrap();
        assert_eq!(ids.len(), 1);
        assert!(ids.iter().any(|e| e == "20170818-164830-33e0ab01"));
    }

    #[test]
    fn can_get_missing_ids() {
        let ids = get_missing_ids("tests/example",
                                  &vec!["20180818-164043-7cdcde4b".to_string(),
                                       "20170818-164830-33e0ab02".to_string()],
                                  None)
            .unwrap();
        assert_eq!(ids.len(), 1);
        assert!(ids.iter().any(|e| e == "20170818-164830-33e0ab02"));

        // check whitespace insensitivity
        let ids = get_missing_ids("tests/example",
                                  &vec!["20180818-164043-7cdcde4b".to_string(),
                                       "20170818-164830-33e0ab02".to_string()],
                                  None)
            .unwrap();
        assert_eq!(ids.len(), 1);
        assert!(ids.iter().any(|e| e == "20170818-164830-33e0ab02"));
    }

    #[test]
    fn can_get_missing_unpacked_ids() {
        let ids = get_missing_ids("tests/example",
                                  &vec!["20170818-164830-33e0ab01".to_string(),
                                       "20170818-164830-33e0ab02".to_string()],
                                  Some(true))
            .unwrap();
        assert_eq!(ids.len(), 1);
        assert!(ids.iter().any(|e| e == "20170818-164830-33e0ab02"));
    }

    #[test]
    fn bad_ids_raise_error() {
        let res = get_missing_ids("tests/example",
                                  &vec!["20180818-164043-7cdcde4b".to_string(),
                                       "20170818-164830-33e0ab0".to_string()],
                                  None).map_err(|e| e.kind());
        assert_eq!(Err(io::ErrorKind::InvalidInput), res);
    }

    #[test]
    fn can_test_parameter_equality() {
        let packets = get_metadata_from_date("tests/example", None)
            .unwrap();
        assert_eq!(packets.len(), 4);

        let matching_packets: Vec<Packet> = packets
            .into_iter()
            .filter(|e| e.id == "20180220-095832-16a4bbed")
            .collect();
        assert_eq!(matching_packets.len(), 1);

        let packet = matching_packets.first().unwrap();
        assert_eq!(packet.id, "20180220-095832-16a4bbed");
        assert_eq!(packet.name, "modup-201707-params1");
        assert!(packet.parameters.is_some());

        let params = packet.parameters.clone().unwrap();
        assert_eq!(params.len(), 4);
        assert_eq!(params.get("tolerance").unwrap(),
                   &(serde_json::Value::Number(serde_json::Number::from_f64(0.001).unwrap())));
        assert_eq!(params.get("size").unwrap(),
                   &(serde_json::Value::Number(serde_json::Number::from(10))));
        assert_eq!(params.get("disease").unwrap(),
                   &(serde_json::Value::String(String::from("YF"))));
        assert_eq!(params.get("pull_data").unwrap(),
                   &(serde_json::Value::Bool(true)));

        assert!(packet.parameter_equals("tolerance",
                                        ParameterValue::Float(0.001)));
        assert!(!packet.parameter_equals("tolerance",
                                        ParameterValue::Float(0.002)));
        assert!(!packet.parameter_equals("tolerance",
                                         ParameterValue::Integer(10)));
        assert!(!packet.parameter_equals("tolerance",
                                         ParameterValue::String("0.001")));

        assert!(packet.parameter_equals("disease",
                                        ParameterValue::String("YF")));
        assert!(!packet.parameter_equals("disease",
                                        ParameterValue::String("HepB")));
        assert!(!packet.parameter_equals("disease",
                                        ParameterValue::Float(0.5)));

        assert!(packet.parameter_equals("size",
                                        ParameterValue::Integer(10)));
        assert!(!packet.parameter_equals("size",
                                        ParameterValue::Integer(9)));
        assert!(!packet.parameter_equals("size",
                                         ParameterValue::Bool(true)));

        assert!(packet.parameter_equals("pull_data",
                                        ParameterValue::Bool(true)));
        assert!(!packet.parameter_equals("pull_data",
                                        ParameterValue::Bool(false)));
        assert!(!packet.parameter_equals("pull_data",
                                         ParameterValue::String("true")));
    }
}<|MERGE_RESOLUTION|>--- conflicted
+++ resolved
@@ -20,10 +20,7 @@
     pub parameters: Option<HashMap<String, serde_json::Value>>,
 }
 
-<<<<<<< HEAD
-=======
-#[allow(dead_code)]
->>>>>>> a663a159
+
 pub enum ParameterValue<'a> {
     Bool(bool),
     String(&'a str),
@@ -32,24 +29,14 @@
 }
 
 impl Packet {
-<<<<<<< HEAD
-    pub fn get_parameter(&self, param_name: &str) ->  Option<&serde_json::Value> {
-=======
-    #[allow(dead_code)]
     fn get_parameter(&self, param_name: &str) ->  Option<&serde_json::Value> {
->>>>>>> a663a159
         match &(self.parameters) {
             Some(params) => params.get(param_name),
             None => None
         }
     }
 
-<<<<<<< HEAD
     pub fn parameter_equals(&self, param_name: &str, value: ParameterValue) -> bool {
-=======
-    #[allow(dead_code)]
-    fn parameter_equals(&self, param_name: &str, value: ParameterValue) -> bool {
->>>>>>> a663a159
         if let Some(json_value) = self.get_parameter(param_name) {
             match (json_value, value) {
                 (serde_json::value::Value::Bool(json_val), ParameterValue::Bool(test_val)) => {
