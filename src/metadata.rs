use serde::{Deserialize, Serialize};
use std::{fs, io};
use std::io::Error;
use std::collections::{HashMap, HashSet};
use std::path::{Path, PathBuf};
use std::str::{FromStr};
use std::time::SystemTime;
use cached::cached_result;
use crate::config::HashAlgorithm;
use crate::location::read_locations;
use crate::{location, store};
use crate::utils::is_packet_str;

use super::config;
use super::hash;
use super::utils;

#[derive(Serialize, Deserialize, Debug, Clone)]
pub struct PackitPacket {
    pub id: String,
    pub name: String,
    pub custom: Option<serde_json::Value>,
    pub parameters: Option<HashMap<String, serde_json::Value>>,
}

impl PackitPacket {
    fn from(packet: &Packet) -> PackitPacket {
        PackitPacket {
            id: packet.id.to_string(),
            name: packet.name.to_string(),
            custom: packet.custom.clone(),
            parameters: packet.parameters.clone(),
        }
    }
}

#[derive(Serialize, Deserialize, Debug, Clone)]
pub struct Packet {
    pub id: String,
    pub name: String,
    pub custom: Option<serde_json::Value>,
    pub parameters: Option<HashMap<String, serde_json::Value>>,
    pub files: Vec<PacketFile>,
    pub depends: Vec<PacketDependency>,
}

#[derive(Serialize, Deserialize, Debug, Clone)]
pub struct PacketFile {
    path: String,
    hash: String,
    size: usize,
}

#[derive(Serialize, Deserialize, Debug, Clone)]
pub struct PacketDependency {
    packet: String,
    files: Vec<DependencyFile>,
}

<<<<<<< HEAD
=======
#[derive(Serialize, Deserialize, Debug, Clone)]
pub struct DependencyFile {
    here: String,
    there: String,
}

#[allow(dead_code)]
>>>>>>> 4f0cf6b1
pub enum ParameterValue<'a> {
    Bool(bool),
    String(&'a str),
    Integer(i32),
    Float(f64)
}

impl Packet {
<<<<<<< HEAD
    pub fn get_parameter(&self, param_name: &str) ->  Option<&serde_json::Value> {
=======
    #[allow(dead_code)]
    fn get_parameter(&self, param_name: &str) ->  Option<&serde_json::Value> {
>>>>>>> 4f0cf6b1
        match &(self.parameters) {
            Some(params) => params.get(param_name),
            None => None
        }
    }

<<<<<<< HEAD
    pub fn parameter_equals(&self, param_name: &str, value: ParameterValue) -> bool {
=======
    #[allow(dead_code)]
    fn parameter_equals(&self, param_name: &str, value: ParameterValue) -> bool {
>>>>>>> 4f0cf6b1
        if let Some(json_value) = self.get_parameter(param_name) {
            match (json_value, value) {
                (serde_json::value::Value::Bool(json_val), ParameterValue::Bool(test_val)) => {
                    *json_val == test_val
                },
                (serde_json::value::Value::Number(json_val), ParameterValue::Float(test_val)) => {
                    let test_number = serde_json::Number::from_f64(test_val);
                    match test_number {
                        Some(number) => *json_val == number,
                        None => false,
                    }
                }
                (serde_json::value::Value::Number(json_val), ParameterValue::Integer(test_val)) => {
                    *json_val == serde_json::Number::from(test_val)
                }
                (serde_json::value::Value::String(json_val), ParameterValue::String(test_val)) => {
                    *json_val == test_val
                }
                (_, _) => false,
            }
        } else {
            false
        }
    }
}

cached_result! {
    METADATA_CACHE: cached::UnboundCache<PathBuf, Packet> = cached::UnboundCache::new();
    fn read_metadata(path: PathBuf) -> io::Result<Packet> = {
        let file = fs::File::open(path)?;
        let packet: Packet = serde_json::from_reader(file)?;
        Ok(packet)
    }
}

fn get_path(root_path: &str, id: &str) -> PathBuf {
    Path::new(root_path)
        .join(".outpack")
        .join("metadata")
        .join(id)
}

fn get_metadata_file(root_path: &str, id: &str) -> io::Result<PathBuf> {
    let path = get_path(root_path, id);
    if !path.exists() {
        Err(io::Error::new(io::ErrorKind::NotFound,
                           format!("packet with id '{}' does not exist", id)))
    } else {
        Ok(path)
    }
}

pub fn get_packit_metadata_from_date(root_path: &str, from: Option<f64>) -> io::Result<Vec<PackitPacket>> {
    let packets = get_metadata_from_date(root_path, from)?;
    Ok(packets.iter().map(PackitPacket::from).collect())
}

pub fn get_metadata_from_date(root_path: &str, from: Option<f64>) -> io::Result<Vec<Packet>> {
    let path = Path::new(root_path)
        .join(".outpack")
        .join("metadata");

    let packets = fs::read_dir(path)?
        .filter_map(|e| e.ok())
        .filter(|e| utils::is_packet(&e.file_name()));

    let mut packets = match from {
        None => packets.map(|entry| read_metadata(entry.path()))
            .collect::<io::Result<Vec<Packet>>>()?,
        Some(time) => {
            let location_meta = read_locations(root_path)?;
            packets.filter(
                |entry| location_meta.iter()
                    .find(|&e| e.packet == entry.file_name().into_string().unwrap())
                    .map_or(false, |e| e.time > time)
            )
                .map(|entry| read_metadata(entry.path()))
                .collect::<io::Result<Vec<Packet>>>()?
        }
    };

    packets.sort_by(|a, b| a.id.cmp(&b.id));
    Ok(packets)
}

pub fn get_metadata_by_id(root_path: &str, id: &str) -> io::Result<serde_json::Value> {
    let path = get_metadata_file(root_path, id)?;
    let file = fs::File::open(path)?;
    let packet = serde_json::from_reader(file)?;
    Ok(packet)
}

pub fn get_metadata_text(root_path: &str, id: &str) -> io::Result<String> {
    let path = get_metadata_file(root_path, id)?;
    fs::read_to_string(path)
}

fn get_sorted_id_string(mut ids: Vec<String>) -> String {
    ids.sort();
    ids.join("")
}

pub fn get_ids_digest(root_path: &str, alg_name: Option<String>) -> io::Result<String> {
    let hash_algorithm = match alg_name {
        None => config::read_config(root_path)?.core.hash_algorithm,
        Some(name) => HashAlgorithm::from_str(&name)
            .map_err(|_| io::Error::new(io::ErrorKind::InvalidData,
                                        format!("algorithm {} not found", name)))?
    };

    let ids = get_ids(root_path, None)?;
    let id_string = get_sorted_id_string(ids);

    Ok(hash::hash_data(id_string.as_bytes(), hash_algorithm))
}

pub fn get_ids(root_path: &str, unpacked: Option<bool>) -> io::Result<Vec<String>> {
    let path = Path::new(root_path).join(".outpack");
    let path = if unpacked.is_some_and(|x| x) {
        path.join("location").join("local")
    } else {
        path.join("metadata")
    };
    Ok(fs::read_dir(path)?
       .filter_map(|r| r.ok())
       .map(|e| e.file_name().into_string())
       .filter_map(|r| r.ok())
       .collect::<Vec<String>>())
}

pub fn get_valid_id(id: &String) -> io::Result<String> {
    let s = id.trim().to_string();
    if is_packet_str(&s) {
        Ok(s)
    } else {
        Err(io::Error::new(io::ErrorKind::InvalidInput,
                           format!("Invalid packet id '{}'", id)))
    }
}

pub fn get_missing_ids(root_path: &str, wanted: &[String], unpacked: Option<bool>) -> io::Result<Vec<String>> {
    let known: HashSet<String> = get_ids(root_path, unpacked)?.into_iter().collect();
    let wanted: HashSet<String> = wanted.iter()
        .map(get_valid_id)
        .collect::<io::Result<HashSet<String>>>()?;
    Ok(wanted.difference(&known).cloned().collect::<Vec<String>>())
}

fn check_missing_files(root: &str, packet: &Packet) -> Result<(), Error> {
    let files = packet.files.iter()
        .map(|f| f.hash.clone())
        .collect::<Vec<String>>();

    let missing_files = store::get_missing_files(root,
                                                 &files)?;
    if !missing_files.is_empty() {
        return Err(io::Error::new(io::ErrorKind::InvalidInput,
                                  format!("Can't import metadata for {}, as files missing: \n {}",
                                          packet.id, missing_files.join(","))));
    }
    Ok(())
}


fn check_missing_dependencies(root: &str, packet: &Packet) -> Result<(), Error> {
    let deps = packet.depends.iter()
        .map(|d| d.packet.clone())
        .collect::<Vec<String>>();

    let missing_packets = get_missing_ids(root,
                                          &deps, Some(true))?;
    if !missing_packets.is_empty() {
        return Err(io::Error::new(io::ErrorKind::InvalidInput,
                                  format!("Can't import metadata for {}, as dependencies missing: \n {}",
                                          packet.id, missing_packets.join(","))));
    }
    Ok(())
}

pub fn add_metadata(root: &str, data: &str, hash: &str) -> io::Result<()> {
    let packet: Packet = serde_json::from_str(data)?;
    let alg = config::read_config(root)?.core.hash_algorithm;
    let expected_hash = hash::hash_data(data.as_bytes(), alg);
    if expected_hash != hash {
        return Err(io::Error::new(io::ErrorKind::InvalidInput,
                                  format!("Hash of packet does not match:\n - expected: {}\n - found: {}",
                                          expected_hash, hash)));
    }
    check_missing_files(root, &packet)?;
    check_missing_dependencies(root, &packet)?;

    let path = get_path(root, &packet.id);

    if !path.exists() {
        fs::File::create(&path)?;
        fs::write(path, data)?;
    }
    let time = SystemTime::now();
    location::mark_packet_known(&packet.id, "local", hash, time, root)?;
    Ok(())
}

#[cfg(test)]
mod tests {
    use serde_json::Value;
    use sha2::{Sha256, Digest};
    use crate::test_utils::tests::get_temp_outpack_root;
    use crate::utils::time_as_num;
    use super::*;

    #[test]
    fn can_get_packets_from_date() {
        let all_packets = get_metadata_from_date("tests/example", None)
            .unwrap();
        assert_eq!(all_packets.len(), 4);
        let recent_packets = get_metadata_from_date("tests/example",
                                                    Some(1662480556 as f64))
            .unwrap();
        assert_eq!(recent_packets.len(), 1);
        assert_eq!(recent_packets.first().unwrap().id, "20170818-164847-7574883b");

        let recent_packets = get_metadata_from_date("tests/example",
                                                    Some(1662480555 as f64))
            .unwrap();
        assert_eq!(recent_packets.len(), 4);
    }

    #[test]
    fn can_get_packet() {
        let _packet = get_metadata_by_id("tests/example", "20180818-164043-7cdcde4b")
            .unwrap();
    }

    #[test]
    fn ids_are_sorted() {
        let ids = vec![String::from("20180818-164847-7574883b"),
                       String::from("20170818-164847-7574883b"),
                       String::from("20170819-164847-7574883b"),
                       String::from("20170819-164847-7574883a")];
        let id_string = get_sorted_id_string(ids);
        assert_eq!(id_string, "20170818-164847-7574883b20170819-164847-7574883a\
        20170819-164847-7574883b20180818-164847-7574883b")
    }

    #[test]
    fn can_get_ids_digest_with_config_alg() {
        let digest = get_ids_digest("tests/example", None)
            .unwrap();
        let dat = "20170818-164830-33e0ab0120170818-164847-7574883b20180220-095832-16a4bbed\
        20180818-164043-7cdcde4b";
        let expected = format!("sha256:{:x}",
                               Sha256::new()
                                   .chain_update(dat)
                                   .finalize());
        assert_eq!(digest, expected);
    }

    #[test]
    fn can_get_ids_digest_with_given_alg() {
        let digest = get_ids_digest("tests/example", Some(String::from("md5")))
            .unwrap();
        let dat = "20170818-164830-33e0ab0120170818-164847-7574883b20180220-095832-16a4bbed\
        20180818-164043-7cdcde4b";
        let expected = format!("md5:{:x}",
                               md5::compute(dat));
        assert_eq!(digest, expected);
    }

    #[test]
    fn can_get_ids() {
        let ids = get_ids("tests/example", None)
            .unwrap();
        assert_eq!(ids.len(), 4);
        assert!(ids.iter().any(|e| e == "20170818-164830-33e0ab01"));
        assert!(ids.iter().any(|e| e == "20170818-164847-7574883b"));
        assert!(ids.iter().any(|e| e == "20180220-095832-16a4bbed"));
        assert!(ids.iter().any(|e| e == "20180818-164043-7cdcde4b"));
    }

    #[test]
    fn can_get_unpacked_ids() {
        let ids = get_ids("tests/example", Some(true))
            .unwrap();
        assert_eq!(ids.len(), 1);
        assert!(ids.iter().any(|e| e == "20170818-164847-7574883b"));
    }

    #[test]
    fn can_get_missing_ids() {
        let ids = get_missing_ids("tests/example",
                                  &vec!["20180818-164043-7cdcde4b".to_string(),
                                        "20170818-164830-33e0ab02".to_string()],
                                  None)
            .unwrap();
        assert_eq!(ids.len(), 1);
        assert!(ids.iter().any(|e| e == "20170818-164830-33e0ab02"));

        // check whitespace insensitivity
        let ids = get_missing_ids("tests/example",
                                  &vec!["20180818-164043-7cdcde4b".to_string(),
                                        "20170818-164830-33e0ab02".to_string()],
                                  None)
            .unwrap();
        assert_eq!(ids.len(), 1);
        assert!(ids.iter().any(|e| e == "20170818-164830-33e0ab02"));
    }

    #[test]
    fn can_get_missing_unpacked_ids() {
        let ids = get_missing_ids("tests/example",
                                  &vec!["20170818-164847-7574883b".to_string(),
                                       "20170818-164830-33e0ab02".to_string()],
                                  Some(true))
            .unwrap();
        assert_eq!(ids.len(), 1);
        assert!(ids.iter().any(|e| e == "20170818-164830-33e0ab02"));
    }

    #[test]
    fn bad_ids_raise_error() {
        let res = get_missing_ids("tests/example",
                                  &vec!["20180818-164043-7cdcde4b".to_string(),
                                        "20170818-164830-33e0ab0".to_string()],
                                  None).map_err(|e| e.kind());
        assert_eq!(Err(io::ErrorKind::InvalidInput), res);
    }

    #[test]
    fn can_add_metadata() {
        let data = r#"{
                             "schema_version": "0.0.1",
                              "name": "computed-resource",
                              "id": "20230427-150828-68772cee",
                              "time": {
                                "start": 1682608108.4139,
                                "end": 1682608108.4309
                              },
                              "parameters": null,
                              "files": [
                               {
                                  "path": "data.csv",
                                  "size": 51,
                                  "hash": "sha256:b189579a9326f585d308304bd9e03326be5d395ac71b31df359ab8bac408d248"
                                }],
                              "depends": [{
                                  "packet": "20170818-164847-7574883b",
                                  "files": []
                              }],
                              "script": [
                                "orderly.R"
                              ]
                            }"#;
        let hash = hash::hash_data(data.as_bytes(), HashAlgorithm::sha256);
        let root = get_temp_outpack_root();
        let root_path = root.to_str().unwrap();
        add_metadata(root_path, data, &hash).unwrap();
        let packet = get_metadata_by_id(root_path, "20230427-150828-68772cee").unwrap();
        let expected: Value = serde_json::from_str(data).unwrap();
        assert_eq!(packet, expected);
    }

    #[test]
    fn add_metadata_is_idempotent() {
        let data = r#"{
                             "schema_version": "0.0.1",
                              "name": "computed-resource",
                              "id": "20230427-150828-68772cee",
                              "time": {
                                "start": 1682608108.4139,
                                "end": 1682608108.4309
                              },
                              "parameters": null,
                              "files": [],
                              "depends": [],
                              "script": [
                                "orderly.R"
                              ]
                            }"#;
        let hash = hash::hash_data(data.as_bytes(), HashAlgorithm::sha256);
        let root = get_temp_outpack_root();
        let root_path = root.to_str().unwrap();
        add_metadata(root_path, data, &hash).unwrap();
        let packet = get_metadata_by_id(root_path, "20230427-150828-68772cee").unwrap();
        let expected: Value = serde_json::from_str(data).unwrap();
        assert_eq!(packet, expected);
        add_metadata(root_path, data, &hash).unwrap();
    }

    #[test]
    fn imported_metadata_is_added_to_local_location() {
        let data = r#"{
                             "schema_version": "0.0.1",
                              "name": "computed-resource",
                              "id": "20230427-150828-68772cee",
                              "time": {
                                "start": 1682608108.4139,
                                "end": 1682608108.4309
                              },
                              "parameters": null,
                              "files": [],
                              "depends": [],
                              "script": [
                                "orderly.R"
                              ]
                            }"#;
        let hash = hash::hash_data(data.as_bytes(), HashAlgorithm::sha256);
        let root = get_temp_outpack_root();
        let root_path = root.to_str().unwrap();
        let now = SystemTime::now();
        add_metadata(root_path, data, &hash).unwrap();
        let path = Path::new(root_path)
            .join(".outpack")
            .join("location")
            .join("local");
        let entries = location::read_location(path).unwrap();
        let entry = entries.iter()
            .find(|l| l.packet == "20230427-150828-68772cee").unwrap();
        assert_eq!(entry.packet, "20230427-150828-68772cee");
        assert_eq!(entry.hash, hash);
        println!("time {} now {}", entry.time, time_as_num(now));
        assert!(entry.time >= time_as_num(now));
        let schema = config::read_config(root_path).unwrap().schema_version;
        assert_eq!(entry.schema_version, schema);
    }

    #[test]
    fn cannot_put_metadata_with_missing_files() {
        let data = r#"{
                             "schema_version": "0.0.1",
                              "name": "computed-resource",
                              "id": "20230427-150828-68772cee",
                              "time": {
                                "start": 1682608108.4139,
                                "end": 1682608108.4309
                              },
                              "parameters": null,
                              "files": [
                                {
                                  "path": "data.csv",
                                  "size": 51,
                                  "hash": "sha256:c7b512b2d14a7caae8968830760cb95980a98e18ca2c2991b87c71529e223164"
                                }
                              ],
                              "depends": [],
                              "script": [
                                "orderly.R"
                              ]
                            }"#;
        let hash = hash::hash_data(data.as_bytes(), HashAlgorithm::sha256);
        let root = get_temp_outpack_root();
        let root_path = root.to_str().unwrap();
        let res = add_metadata(root_path, data, &hash);
        assert_eq!(res.unwrap_err().to_string(),
                   "Can't import metadata for 20230427-150828-68772cee, as files missing: \n sha256:c7b512b2d14a7caae8968830760cb95980a98e18ca2c2991b87c71529e223164");
    }

    #[test]
    fn cannot_put_metadata_with_missing_dependencies() {
        let data = r#"{
                             "schema_version": "0.0.1",
                              "name": "computed-resource",
                              "id": "20230427-150828-68772cee",
                              "time": {
                                "start": 1682608108.4139,
                                "end": 1682608108.4309
                              },
                              "parameters": null,
                              "files": [],
                              "depends": [{
                                "packet": "20230427-150828-68772cea",
                                "files": []
                              }],
                              "script": [
                                "orderly.R"
                              ]
                            }"#;
        let hash = hash::hash_data(data.as_bytes(), HashAlgorithm::sha256);
        let root = get_temp_outpack_root();
        let root_path = root.to_str().unwrap();
        let res = add_metadata(root_path, data, &hash);
        assert_eq!(res.unwrap_err().to_string(),
                   "Can't import metadata for 20230427-150828-68772cee, as dependencies missing: \n 20230427-150828-68772cea");
    }

    #[test]
    fn can_test_parameter_equality() {
        let packets = get_metadata_from_date("tests/example", None)
            .unwrap();
        assert_eq!(packets.len(), 4);

        let matching_packets: Vec<Packet> = packets
            .into_iter()
            .filter(|e| e.id == "20180220-095832-16a4bbed")
            .collect();
        assert_eq!(matching_packets.len(), 1);

        let packet = matching_packets.first().unwrap();
        assert_eq!(packet.id, "20180220-095832-16a4bbed");
        assert_eq!(packet.name, "modup-201707-params1");
        assert!(packet.parameters.is_some());

        let params = packet.parameters.clone().unwrap();
        assert_eq!(params.len(), 4);
        assert_eq!(params.get("tolerance").unwrap(),
                   &(serde_json::Value::Number(serde_json::Number::from_f64(0.001).unwrap())));
        assert_eq!(params.get("size").unwrap(),
                   &(serde_json::Value::Number(serde_json::Number::from(10))));
        assert_eq!(params.get("disease").unwrap(),
                   &(serde_json::Value::String(String::from("YF"))));
        assert_eq!(params.get("pull_data").unwrap(),
                   &(serde_json::Value::Bool(true)));

        assert!(packet.parameter_equals("tolerance",
                                        ParameterValue::Float(0.001)));
        assert!(!packet.parameter_equals("tolerance",
                                        ParameterValue::Float(0.002)));
        assert!(!packet.parameter_equals("tolerance",
                                         ParameterValue::Integer(10)));
        assert!(!packet.parameter_equals("tolerance",
                                         ParameterValue::String("0.001")));

        assert!(packet.parameter_equals("disease",
                                        ParameterValue::String("YF")));
        assert!(!packet.parameter_equals("disease",
                                        ParameterValue::String("HepB")));
        assert!(!packet.parameter_equals("disease",
                                        ParameterValue::Float(0.5)));

        assert!(packet.parameter_equals("size",
                                        ParameterValue::Integer(10)));
        assert!(!packet.parameter_equals("size",
                                        ParameterValue::Integer(9)));
        assert!(!packet.parameter_equals("size",
                                         ParameterValue::Bool(true)));

        assert!(packet.parameter_equals("pull_data",
                                        ParameterValue::Bool(true)));
        assert!(!packet.parameter_equals("pull_data",
                                        ParameterValue::Bool(false)));
        assert!(!packet.parameter_equals("pull_data",
                                         ParameterValue::String("true")));
    }
}<|MERGE_RESOLUTION|>--- conflicted
+++ resolved
@@ -57,8 +57,6 @@
     files: Vec<DependencyFile>,
 }
 
-<<<<<<< HEAD
-=======
 #[derive(Serialize, Deserialize, Debug, Clone)]
 pub struct DependencyFile {
     here: String,
@@ -66,7 +64,6 @@
 }
 
 #[allow(dead_code)]
->>>>>>> 4f0cf6b1
 pub enum ParameterValue<'a> {
     Bool(bool),
     String(&'a str),
@@ -75,24 +72,16 @@
 }
 
 impl Packet {
-<<<<<<< HEAD
-    pub fn get_parameter(&self, param_name: &str) ->  Option<&serde_json::Value> {
-=======
     #[allow(dead_code)]
     fn get_parameter(&self, param_name: &str) ->  Option<&serde_json::Value> {
->>>>>>> 4f0cf6b1
         match &(self.parameters) {
             Some(params) => params.get(param_name),
             None => None
         }
     }
 
-<<<<<<< HEAD
-    pub fn parameter_equals(&self, param_name: &str, value: ParameterValue) -> bool {
-=======
     #[allow(dead_code)]
     fn parameter_equals(&self, param_name: &str, value: ParameterValue) -> bool {
->>>>>>> 4f0cf6b1
         if let Some(json_value) = self.get_parameter(param_name) {
             match (json_value, value) {
                 (serde_json::value::Value::Bool(json_val), ParameterValue::Bool(test_val)) => {
