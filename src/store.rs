--- conflicted
+++ resolved
@@ -36,17 +36,7 @@
     let temp_path = temp_dir.path().join(hash);
     file.persist_to(&temp_path).await?;
     let content = fs::read_to_string(&temp_path)?;
-<<<<<<< HEAD
-    let valid_hash = hash::hash_data(&content, alg);
-    if hash != valid_hash {
-        return Err(io::Error::new(ErrorKind::InvalidInput,
-                                  format!("Hash {} does not match file contents. Expected {}",
-                                          hash, valid_hash)));
-    }
-
-=======
     validate_hash(root, hash, &content)?;
->>>>>>> 121bbb26
     let path = file_path(root, hash)?;
     if !file_exists(root, hash)? {
         fs::create_dir_all(path.parent().unwrap())?;
@@ -124,11 +114,7 @@
         let root_str = root_path.to_str().unwrap();
         let res = put_file(root_str, temp_file, "badhash").await;
         assert_eq!(res.unwrap_err().to_string(),
-<<<<<<< HEAD
-                   format!("Hash badhash does not match file contents. Expected {}",
-                           hash_data(data, HashAlgorithm::sha256)));
-=======
                    format!("invalid hash 'badhash'"));
->>>>>>> 121bbb26
+
     }
 }