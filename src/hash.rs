--- conflicted
+++ resolved
@@ -82,11 +82,7 @@
     #[test]
     fn can_hash_data() {
         let data = "1234";
-<<<<<<< HEAD
-        let expected = format!("{:x}", md5::compute(&data));
-=======
         let expected = format!("{:x}", md5::compute(data));
->>>>>>> 121bbb26
         let res = hash_parse(&hash_data(data, HashAlgorithm::md5)).unwrap();
         assert_eq!(res.algorithm, "md5");
         assert_eq!(res.value, expected);
