--- conflicted
+++ resolved
@@ -82,7 +82,6 @@
     Ok(location)
 }
 
-<<<<<<< HEAD
 pub fn mark_packet_known(packet_id: &str, location_id: &str, hash: &str, time: SystemTime, root: &str) -> io::Result<()> {
     let schema_version = config::read_config(root)?.schema_version;
     let entry = LocationEntry {
@@ -107,8 +106,6 @@
     Ok(())
 }
 
-=======
->>>>>>> 1d3f1da6
 #[cfg(test)]
 mod tests {
     use std::time::{Duration, SystemTime};
