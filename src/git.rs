use std::path::Path;

use git2::{Branch, BranchType, Repository};
use serde::{Deserialize, Serialize};

use crate::config::read_config;

pub fn git_fetch(root: &Path) -> Result<(), git2::Error> {
    let repo = Repository::open(root)?;
    let mut remote = repo.find_remote("origin")?;
    let ref_specs_iter = remote.fetch_refspecs()?;
    let ref_specs: Vec<&str> = ref_specs_iter.iter().map(|spec| spec.unwrap()).collect();
    remote.fetch(&ref_specs, None, None)?;
    Ok(())
}

#[derive(Serialize, Deserialize)]
pub struct BranchResponse {
    default_branch: BranchInfo,
    branches: Vec<BranchInfo>,
}

#[derive(Serialize, Deserialize)]
pub struct BranchInfo {
    name: Option<String>,
    commit_hash: String,
    time: i64,
    message: Option<Vec<String>>,
}

fn get_branch_struct(
    branch_struct: Result<(Branch, BranchType), git2::Error>,
) -> Result<Branch, git2::Error> {
    Ok(branch_struct?.0)
}

fn get_branch_info(branch: Branch) -> Result<BranchInfo, git2::Error> {
    let name = branch.name()?.map(String::from);

    let branch_commit = branch.into_reference().peel_to_commit()?;
    let message = branch_commit.message().map(|s| {
        s.split_terminator("\n")
            .map(String::from)
            .collect::<Vec<String>>()
    });

    Ok(BranchInfo {
        name,
        commit_hash: branch_commit.id().to_string(),
        time: branch_commit.time().seconds(),
        message,
    })
}

fn io_err_to_git_err(err: std::io::Error) -> git2::Error {
    git2::Error::from_str(&err.to_string())
}

pub fn git_list_branches(root: &Path) -> Result<BranchResponse, git2::Error> {
    let repo = Repository::open(root)?;

    let default_branch_name = read_config(root)
        .map_err(io_err_to_git_err)?
        .git
        .default_branch;

    let default_branch_struct = match default_branch_name {
        Some(b) => repo.find_branch(&b, BranchType::Local),
        None => repo
            .find_branch("main", BranchType::Local)
            .or_else(|_| repo.find_branch("master", BranchType::Local)),
    }?;

    let default_branch = get_branch_info(default_branch_struct)?;

    let branches = repo
        .branches(Some(BranchType::Local))?
        .map(get_branch_struct)
        .collect::<Result<Vec<Branch>, git2::Error>>()?
        .into_iter()
        .map(get_branch_info)
        .collect::<Result<Vec<BranchInfo>, git2::Error>>()?;

    Ok(BranchResponse {
        default_branch,
        branches,
    })
}

#[cfg(test)]
mod tests {
    use std::time::SystemTime;

    use test_utils::{git_get_latest_commit, git_remote_branches, initialise_git_repo};

    use crate::config::{write_config, Config};

    use super::*;

    #[test]
    fn can_perform_git_fetch() {
        let test_git = initialise_git_repo(None);

        let remote_ref = git_get_latest_commit(&test_git.remote, "HEAD");
        let initial_ref = git_get_latest_commit(&test_git.local, "refs/remotes/origin/HEAD");
        assert_ne!(
            initial_ref.message().unwrap(),
            remote_ref.message().unwrap()
        );

        let initial_branches = git_remote_branches(&test_git.local);
        assert_eq!(initial_branches.count(), 2); // HEAD and main

        git_fetch(&test_git.dir.path().join("local")).unwrap();

        let post_fetch_ref = git_get_latest_commit(&test_git.local, "refs/remotes/origin/HEAD");
        assert_eq!(
            post_fetch_ref.message().unwrap(),
            remote_ref.message().unwrap()
        );

        let post_fetch_branches = git_remote_branches(&test_git.local);
        assert_eq!(post_fetch_branches.count(), 3); // HEAD, main and other
    }

    #[test]
    fn can_list_git_branches() {
        let test_git = initialise_git_repo(None);
        let remote_path = &test_git.dir.path().join("remote");
        let outpack_path = &remote_path.join(".outpack");
        std::fs::create_dir(outpack_path).unwrap();

        let cfg = Config::new(None, true, true).unwrap();
        write_config(&cfg, &remote_path).unwrap();

        let branch_response = git_list_branches(&remote_path).unwrap();
        let now_in_seconds = SystemTime::now()
            .duration_since(SystemTime::UNIX_EPOCH)
            .unwrap()
            .as_secs();
<<<<<<< HEAD
        let default_branch = branch_response.default_branch;
        let branches_list = branch_response.branches;

        assert_eq!(default_branch.name, Some(String::from("master")));
        assert_eq!(default_branch.message, Some(String::from("Second commit")));
        assert_eq!(default_branch.time, now_in_seconds as i64);

        assert_eq!(branches_list.len(), 2);
        assert_eq!(branches_list[0].name, Some(String::from("master")));
        assert_eq!(
            branches_list[0].message,
            Some(String::from("Second commit"))
        );
        assert_eq!(branches_list[0].time, now_in_seconds as i64);
        assert_eq!(branches_list[1].name, Some(String::from("other")));
        assert_eq!(branches_list[1].message, Some(String::from("Third commit")));
        assert_eq!(branches_list[1].time, now_in_seconds as i64);
    }

    #[test]
    fn changes_default_branch_with_config() {
        let test_git = initialise_git_repo(None);
        let remote_path = &test_git.dir.path().join("remote");
        let outpack_path = &remote_path.join(".outpack");
        std::fs::create_dir(outpack_path).unwrap();

        let mut cfg = Config::new(None, true, true).unwrap();
        cfg.git.default_branch = Some(String::from("other"));
        write_config(&cfg, &remote_path).unwrap();

        let branch_response = git_list_branches(&remote_path).unwrap();
        let now_in_seconds = SystemTime::now()
            .duration_since(SystemTime::UNIX_EPOCH)
            .unwrap()
            .as_secs();
        let default_branch = branch_response.default_branch;
        let branches_list = branch_response.branches;

        assert_eq!(default_branch.name, Some(String::from("other")));
        assert_eq!(default_branch.message, Some(String::from("Third commit")));
        assert_eq!(default_branch.time, now_in_seconds as i64);

        assert_eq!(branches_list.len(), 2);
        assert_eq!(branches_list[0].name, Some(String::from("master")));
        assert_eq!(
            branches_list[0].message,
            Some(String::from("Second commit"))
        );
        assert_eq!(branches_list[0].time, now_in_seconds as i64);
        assert_eq!(branches_list[1].name, Some(String::from("other")));
        assert_eq!(branches_list[1].message, Some(String::from("Third commit")));
        assert_eq!(branches_list[1].time, now_in_seconds as i64);
=======
        assert_eq!(branches.len(), 2);
        assert_eq!(branches[0].name, Some(String::from("master")));
        assert_eq!(
            branches[0].message,
            Some(vec![String::from("Second commit")])
        );
        assert_eq!(branches[0].time, now_in_seconds as i64);
        assert_eq!(branches[1].name, Some(String::from("other")));
        assert_eq!(
            branches[1].message,
            Some(vec![String::from("Third commit")])
        );
        assert_eq!(branches[1].time, now_in_seconds as i64);
>>>>>>> 8302eaa1
    }
}<|MERGE_RESOLUTION|>--- conflicted
+++ resolved
@@ -138,23 +138,25 @@
             .duration_since(SystemTime::UNIX_EPOCH)
             .unwrap()
             .as_secs();
-<<<<<<< HEAD
         let default_branch = branch_response.default_branch;
         let branches_list = branch_response.branches;
 
         assert_eq!(default_branch.name, Some(String::from("master")));
-        assert_eq!(default_branch.message, Some(String::from("Second commit")));
+        assert_eq!(default_branch.message, Some(vec![String::from("Second commit")]));
         assert_eq!(default_branch.time, now_in_seconds as i64);
 
         assert_eq!(branches_list.len(), 2);
         assert_eq!(branches_list[0].name, Some(String::from("master")));
         assert_eq!(
             branches_list[0].message,
-            Some(String::from("Second commit"))
+            Some(vec![String::from("Second commit")])
         );
         assert_eq!(branches_list[0].time, now_in_seconds as i64);
         assert_eq!(branches_list[1].name, Some(String::from("other")));
-        assert_eq!(branches_list[1].message, Some(String::from("Third commit")));
+        assert_eq!(
+            branches_list[1].message,
+            Some(vec![String::from("Third commit")])
+        );
         assert_eq!(branches_list[1].time, now_in_seconds as i64);
     }
 
@@ -178,33 +180,18 @@
         let branches_list = branch_response.branches;
 
         assert_eq!(default_branch.name, Some(String::from("other")));
-        assert_eq!(default_branch.message, Some(String::from("Third commit")));
+        assert_eq!(default_branch.message, Some(vec![String::from("Third commit")]));
         assert_eq!(default_branch.time, now_in_seconds as i64);
 
         assert_eq!(branches_list.len(), 2);
         assert_eq!(branches_list[0].name, Some(String::from("master")));
         assert_eq!(
             branches_list[0].message,
-            Some(String::from("Second commit"))
+            Some(vec![String::from("Second commit")])
         );
         assert_eq!(branches_list[0].time, now_in_seconds as i64);
         assert_eq!(branches_list[1].name, Some(String::from("other")));
-        assert_eq!(branches_list[1].message, Some(String::from("Third commit")));
+        assert_eq!(branches_list[1].message, Some(vec![String::from("Third commit")]));
         assert_eq!(branches_list[1].time, now_in_seconds as i64);
-=======
-        assert_eq!(branches.len(), 2);
-        assert_eq!(branches[0].name, Some(String::from("master")));
-        assert_eq!(
-            branches[0].message,
-            Some(vec![String::from("Second commit")])
-        );
-        assert_eq!(branches[0].time, now_in_seconds as i64);
-        assert_eq!(branches[1].name, Some(String::from("other")));
-        assert_eq!(
-            branches[1].message,
-            Some(vec![String::from("Third commit")])
-        );
-        assert_eq!(branches[1].time, now_in_seconds as i64);
->>>>>>> 8302eaa1
     }
 }